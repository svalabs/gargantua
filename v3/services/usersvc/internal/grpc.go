package userservice

import (
	"context"
	"crypto/sha256"
	"encoding/base32"
	"fmt"
	"strings"
	"time"

	"github.com/golang/glog"
	hfv2 "github.com/hobbyfarm/gargantua/v3/pkg/apis/hobbyfarm.io/v2"
	hfClientset "github.com/hobbyfarm/gargantua/v3/pkg/client/clientset/versioned"
	hfClientsetv2 "github.com/hobbyfarm/gargantua/v3/pkg/client/clientset/versioned/typed/hobbyfarm.io/v2"
	hfInformers "github.com/hobbyfarm/gargantua/v3/pkg/client/informers/externalversions"
	listerv2 "github.com/hobbyfarm/gargantua/v3/pkg/client/listers/hobbyfarm.io/v2"
	hferrors "github.com/hobbyfarm/gargantua/v3/pkg/errors"
	hflabels "github.com/hobbyfarm/gargantua/v3/pkg/labels"
	"github.com/hobbyfarm/gargantua/v3/pkg/util"
	generalpb "github.com/hobbyfarm/gargantua/v3/protos/general"
	sessionpb "github.com/hobbyfarm/gargantua/v3/protos/session"
	userpb "github.com/hobbyfarm/gargantua/v3/protos/user"
	"golang.org/x/crypto/bcrypt"
	"google.golang.org/grpc/codes"
	"google.golang.org/grpc/status"
	"google.golang.org/protobuf/types/known/emptypb"
	metav1 "k8s.io/apimachinery/pkg/apis/meta/v1"
	"k8s.io/client-go/tools/cache"
	"k8s.io/client-go/util/retry"
)

const (
	emailIndex = "authc.hobbyfarm.io/user-email-index"
)

type GrpcUserServer struct {
	userpb.UnimplementedUserSvcServer
	userClient    hfClientsetv2.UserInterface
	userIndexer   cache.Indexer
	userLister    listerv2.UserLister
	userSynced    cache.InformerSynced
	sessionClient sessionpb.SessionSvcClient
}

func NewGrpcUserServer(hfClientSet hfClientset.Interface, hfInformerFactory hfInformers.SharedInformerFactory, sessionClient sessionpb.SessionSvcClient) (*GrpcUserServer, error) {
	inf := hfInformerFactory.Hobbyfarm().V2().Users().Informer()
	indexers := map[string]cache.IndexFunc{emailIndex: emailIndexer}
	err := inf.AddIndexers(indexers)
	if err != nil {
		glog.Fatalf("Error adding indexer %v", err)
		return nil, err
	}
	return &GrpcUserServer{
		userClient:    hfClientSet.HobbyfarmV2().Users(util.GetReleaseNamespace()),
		userIndexer:   inf.GetIndexer(),
		userLister:    hfInformerFactory.Hobbyfarm().V2().Users().Lister(),
		userSynced:    inf.HasSynced,
		sessionClient: sessionClient,
	}, nil
}

// Index user by lowercase Email
func emailIndexer(obj interface{}) ([]string, error) {
	user, ok := obj.(*hfv2.User)
	if !ok {
		return []string{}, nil
	}
	return []string{strings.ToLower(user.Spec.Email)}, nil
}

func (u *GrpcUserServer) CreateUser(ctx context.Context, cur *userpb.CreateUserRequest) (*generalpb.ResourceId, error) {
	if len(cur.GetEmail()) == 0 || len(cur.GetPassword()) == 0 {
		return &generalpb.ResourceId{}, hferrors.GrpcError(
			codes.InvalidArgument,
			"error creating user, email or password field blank",
			cur,
		)
	}

	_, err := u.GetUserByEmail(context.Background(), &userpb.GetUserByEmailRequest{Email: cur.GetEmail()})

	if err == nil {
		// the user was found, we should return info
		return &generalpb.ResourceId{}, hferrors.GrpcError(
			codes.AlreadyExists,
			"user %s already exists",
			cur,
			cur.GetEmail(),
		)
	}

	newUser := hfv2.User{}

	hasher := sha256.New()
	hasher.Write([]byte(cur.GetEmail()))
	sha := base32.StdEncoding.WithPadding(-1).EncodeToString(hasher.Sum(nil))[:10]
	id := "u-" + strings.ToLower(sha)
	newUser.Name = id
	newUser.Spec.Email = cur.GetEmail()

	settings := make(map[string]string)
	settings["terminal_theme"] = "default"

	newUser.Spec.Settings = settings

	passwordHash, err := bcrypt.GenerateFromPassword([]byte(cur.GetPassword()), bcrypt.DefaultCost)
	if err != nil {
		return &generalpb.ResourceId{}, hferrors.GrpcError(
			codes.Internal,
			"error while hashing password for email %s",
			cur,
			cur.GetEmail(),
		)
	}

	newUser.Spec.Password = string(passwordHash)
	newUser.Spec.LastLoginTimestamp = time.Now().Format(time.UnixDate)

	_, err = u.userClient.Create(ctx, &newUser, metav1.CreateOptions{})

	if err != nil {
		return &generalpb.ResourceId{}, hferrors.GrpcError(
			codes.Internal,
			"error creating user",
			cur,
		)
	}

	return &generalpb.ResourceId{Id: id}, nil
}

func (u *GrpcUserServer) GetUserById(ctx context.Context, req *generalpb.GetRequest) (*userpb.User, error) {
	user, err := util.GenericHfGetter(ctx, req, u.userClient, u.userLister.Users(util.GetReleaseNamespace()), "user", u.userSynced())
	if err != nil {
		return &userpb.User{}, err
	}

	glog.V(2).Infof("retrieved user %s", user.Name)

	return &userpb.User{
		Id:                  user.Name,
		Uid:                 string(user.UID),
		Email:               user.Spec.Email,
		Password:            user.Spec.Password,
		AccessCodes:         user.Spec.AccessCodes,
		Settings:            user.Spec.Settings,
		LastLoginTimestamp:  user.Spec.LastLoginTimestamp,
		RegisteredTimestamp: user.GetCreationTimestamp().Time.Format(time.UnixDate),
	}, nil
}

func (u *GrpcUserServer) ListUser(ctx context.Context, listOptions *generalpb.ListOptions) (*userpb.ListUsersResponse, error) {
	doLoadFromCache := listOptions.GetLoadFromCache()
	var users []hfv2.User
	var err error
	if !doLoadFromCache {
		var userList *hfv2.UserList
		userList, err = util.ListByHfClient(ctx, listOptions, u.userClient, "users")
		if err == nil {
			users = userList.Items
		}
	} else {
		users, err = util.ListByCache(listOptions, u.userLister, "users", u.userSynced())
	}
	if err != nil {
		glog.Error(err)
		return &userpb.ListUsersResponse{}, err
	}

	preparedUsers := []*userpb.User{} // must be declared this way so as to JSON marshal into [] instead of null
	for _, user := range users {
		preparedUsers = append(preparedUsers, &userpb.User{
			Id:                  user.Name,
			Uid:                 string(user.UID),
			Email:               user.Spec.Email,
			Password:            user.Spec.Password,
			AccessCodes:         user.Spec.AccessCodes,
			Settings:            user.Spec.Settings,
			LastLoginTimestamp:  user.Spec.LastLoginTimestamp,
			RegisteredTimestamp: user.GetCreationTimestamp().Time.Format(time.UnixDate),
		})
	}

	glog.V(2).Infof("listed users")

	return &userpb.ListUsersResponse{Users: preparedUsers}, nil
}

func (u *GrpcUserServer) UpdateUser(ctx context.Context, userRequest *userpb.User) (*userpb.User, error) {
	id := userRequest.GetId()
	if id == "" {
		return &userpb.User{}, hferrors.GrpcError(
			codes.InvalidArgument,
			"no ID passed in",
			userRequest,
		)
	}

	retryErr := retry.RetryOnConflict(retry.DefaultRetry, func() error {
		user, err := u.userLister.Users(util.GetReleaseNamespace()).Get(id)
		if err != nil {
			glog.Error(err)
			return hferrors.GrpcError(
				codes.Internal,
				"error while retrieving user %s",
				userRequest,
				userRequest.GetId(),
			)
		}

		if userRequest.GetEmail() != "" {
			user.Spec.Email = userRequest.GetEmail()
		}

		if userRequest.GetPassword() != "" {
			passwordHash, err := bcrypt.GenerateFromPassword([]byte(userRequest.GetPassword()), bcrypt.DefaultCost)
			if err != nil {
				return fmt.Errorf("bad")
			}
			user.Spec.Password = string(passwordHash)
		}

		if userRequest.GetAccessCodes() != nil {
			user.Spec.AccessCodes = userRequest.GetAccessCodes()
		}
		if userRequest.GetSettings() != nil {
			user.Spec.Settings = userRequest.GetSettings()
		}

		_, updateErr := u.userClient.Update(ctx, user, metav1.UpdateOptions{})
		return updateErr
	})

	if retryErr != nil {
		return &userpb.User{}, hferrors.GrpcError(
			codes.Internal,
			"error attempting to update",
			userRequest,
		)
	}

	return userRequest, nil
}

func (u *GrpcUserServer) UpdateAccessCodes(ctx context.Context, updateAccessCodesRequest *userpb.UpdateAccessCodesRequest) (*userpb.User, error) {
	id := updateAccessCodesRequest.GetId()
	if id == "" {
		return &userpb.User{}, hferrors.GrpcError(
			codes.InvalidArgument,
			"no ID passed in",
			updateAccessCodesRequest,
		)
	}

	retryErr := retry.RetryOnConflict(retry.DefaultRetry, func() error {
		user, err := u.userLister.Users(util.GetReleaseNamespace()).Get(id)
		if err != nil {
			glog.Error(err)
			return hferrors.GrpcError(
				codes.Internal,
				"error while retrieving user %s",
				updateAccessCodesRequest,
				updateAccessCodesRequest.GetId(),
			)
		}

		if updateAccessCodesRequest.GetAccessCodes() != nil {
			user.Spec.AccessCodes = updateAccessCodesRequest.GetAccessCodes()
		} else {
			user.Spec.AccessCodes = make([]string, 0)
		}

		_, updateErr := u.userClient.Update(ctx, user, metav1.UpdateOptions{})
		return updateErr
	})

	if retryErr != nil {
		return &userpb.User{}, hferrors.GrpcError(
			codes.Internal,
			"error attempting to update",
			updateAccessCodesRequest,
		)
	}

	return &userpb.User{}, nil
}

func (u *GrpcUserServer) SetLastLoginTimestamp(ctx context.Context, userId *generalpb.ResourceId) (*emptypb.Empty, error) {
	id := userId.GetId()

	if len(id) == 0 {
		return &emptypb.Empty{}, hferrors.GrpcIdNotSpecifiedError(userId)
	}

	retryErr := retry.RetryOnConflict(retry.DefaultRetry, func() error {
		user, err := u.userLister.Users(util.GetReleaseNamespace()).Get(id)
		if err != nil {
			newErr := status.Newf(
				codes.Internal,
				"error while retrieving user %s",
				id,
			)
			newErr, wde := newErr.WithDetails(userId)
			if wde != nil {
				return wde
			}
			glog.Error(err)
			return newErr.Err()
		}

		user.Spec.LastLoginTimestamp = time.Now().Format(time.UnixDate)

		_, updateErr := u.userClient.Update(ctx, user, metav1.UpdateOptions{})
		return updateErr
	})

	if retryErr != nil {
		newErr := status.Newf(
			codes.Internal,
			"error attempting to update",
		)
		newErr, wde := newErr.WithDetails(userId)
		if wde != nil {
			return &emptypb.Empty{}, wde
		}
		return &emptypb.Empty{}, newErr.Err()
	}

	return &emptypb.Empty{}, nil
}

func (u *GrpcUserServer) GetUserByEmail(ctx context.Context, gur *userpb.GetUserByEmailRequest) (*userpb.User, error) {
	if len(gur.GetEmail()) == 0 {
		return &userpb.User{}, hferrors.GrpcError(
			codes.InvalidArgument,
			"email passed in was empty",
			gur,
		)
	}

	userMail := strings.ToLower(gur.GetEmail())

	obj, err := u.userIndexer.ByIndex(emailIndex, userMail)
	if err != nil {
		return &userpb.User{}, hferrors.GrpcError(
			codes.Internal,
			"error while retrieving user by e-mail: %s with error: %v",
<<<<<<< HEAD
			userMail,
=======
			gur,
			gur.GetEmail(),
>>>>>>> c50d1dfe
			err,
		)
	}

	if len(obj) < 1 {
		return &userpb.User{}, hferrors.GrpcError(
			codes.NotFound,
			"user not found by email: %s",
<<<<<<< HEAD
			userMail,
=======
			gur,
			gur.GetEmail(),
>>>>>>> c50d1dfe
		)
	}

	user, ok := obj[0].(*hfv2.User)

	if !ok {
		return &userpb.User{}, hferrors.GrpcError(
			codes.Internal,
			"error while converting user found by email to object: %s",
<<<<<<< HEAD
			userMail,
=======
			gur,
			gur.GetEmail(),
>>>>>>> c50d1dfe
		)
	}

	return &userpb.User{
		Id:          user.Name,
		Email:       user.Spec.Email,
		Password:    user.Spec.Password,
		AccessCodes: user.Spec.AccessCodes,
		Settings:    user.Spec.Settings,
	}, nil
}

func (u *GrpcUserServer) DeleteUser(ctx context.Context, userId *generalpb.ResourceId) (*emptypb.Empty, error) {
	id := userId.GetId()
	user, err := util.GenericHfGetter(
		ctx, &generalpb.GetRequest{Id: id},
		u.userClient,
		u.userLister.Users(util.GetReleaseNamespace()),
		"user",
		u.userSynced(),
	)
	if err != nil {
		return &emptypb.Empty{}, err
	}

	sessionList, err := u.sessionClient.ListSession(ctx, &generalpb.ListOptions{
		LabelSelector: fmt.Sprintf("%s=%s", hflabels.UserLabel, id),
	})

	if err != nil {
		glog.Errorf("error retrieving session list for user %s during delete: %s", id, err)
		return &emptypb.Empty{}, hferrors.GrpcError(
			codes.Internal,
			"error retrieving session list for user %s",
			userId,
			userId.GetId(),
		)
	}

	if len(sessionList.Sessions) > 0 {
		// there are sessions present but they may be expired. let's check
		for _, s := range sessionList.Sessions {
			if !s.Status.Finished {
				return &emptypb.Empty{}, hferrors.GrpcError(
					codes.Internal,
					"cannot delete user, existing sessions found",
					userId,
				)
			}
		}

		// getting here means there are sessions present but they are not active
		// let's delete them for cleanliness' sake
		if ok, err := u.deleteSessions(ctx, sessionList.Sessions); !ok {
			glog.Errorf("error deleting old sessions for user %s: %s", id, err)
			return &emptypb.Empty{}, hferrors.GrpcError(
				codes.Internal,
				"cannot delete user, error removing old sessions",
				userId,
			)
		}
	}

	// at this point we have either delete all old sessions, or there were no sessions  to begin with
	// so we should be safe to delete the user

	deleteErr := u.userClient.Delete(ctx, user.Name, metav1.DeleteOptions{})
	if deleteErr != nil {
		glog.Errorf("error deleting user %s: %s", id, deleteErr)
		return &emptypb.Empty{}, hferrors.GrpcError(
			codes.Internal,
			"error deleting user %s",
			userId,
			userId.GetId(),
		)
	}
	return &emptypb.Empty{}, nil
}

func (u *GrpcUserServer) deleteSessions(ctx context.Context, sessions []*sessionpb.Session) (bool, error) {
	for _, s := range sessions {
		retryErr := retry.RetryOnConflict(retry.DefaultRetry, func() error {
			// @TODO: Use gRPC SessionClient here!
			_, err := u.sessionClient.DeleteSession(ctx, &generalpb.ResourceId{Id: s.Id})
			return err
		})

		if retryErr != nil {
			return false, retryErr
		}
	}

	return true, nil
}<|MERGE_RESOLUTION|>--- conflicted
+++ resolved
@@ -345,12 +345,8 @@
 		return &userpb.User{}, hferrors.GrpcError(
 			codes.Internal,
 			"error while retrieving user by e-mail: %s with error: %v",
-<<<<<<< HEAD
-			userMail,
-=======
 			gur,
 			gur.GetEmail(),
->>>>>>> c50d1dfe
 			err,
 		)
 	}
@@ -359,12 +355,8 @@
 		return &userpb.User{}, hferrors.GrpcError(
 			codes.NotFound,
 			"user not found by email: %s",
-<<<<<<< HEAD
-			userMail,
-=======
 			gur,
 			gur.GetEmail(),
->>>>>>> c50d1dfe
 		)
 	}
 
@@ -374,12 +366,8 @@
 		return &userpb.User{}, hferrors.GrpcError(
 			codes.Internal,
 			"error while converting user found by email to object: %s",
-<<<<<<< HEAD
-			userMail,
-=======
 			gur,
 			gur.GetEmail(),
->>>>>>> c50d1dfe
 		)
 	}
 
