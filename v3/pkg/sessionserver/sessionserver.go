package sessionserver

import (
	"context"
	"encoding/json"
	"fmt"
	"net/http"
	"os"
	"time"

	"github.com/hobbyfarm/gargantua/v3/pkg/accesscode"
	hfv1 "github.com/hobbyfarm/gargantua/v3/pkg/apis/hobbyfarm.io/v1"
	hfClientset "github.com/hobbyfarm/gargantua/v3/pkg/client/clientset/versioned"
	hfInformers "github.com/hobbyfarm/gargantua/v3/pkg/client/informers/externalversions"
	"github.com/hobbyfarm/gargantua/v3/pkg/courseclient"
	hflabels "github.com/hobbyfarm/gargantua/v3/pkg/labels"
	rbac2 "github.com/hobbyfarm/gargantua/v3/pkg/rbac"
	"github.com/hobbyfarm/gargantua/v3/pkg/scenarioclient"
	util2 "github.com/hobbyfarm/gargantua/v3/pkg/util"

	"github.com/hobbyfarm/gargantua/v3/protos/authn"
	"github.com/hobbyfarm/gargantua/v3/protos/authr"

	"github.com/golang/glog"
	"github.com/gorilla/mux"
	metav1 "k8s.io/apimachinery/pkg/apis/meta/v1"
	"k8s.io/client-go/tools/cache"
	"k8s.io/client-go/util/retry"
)

const (
	ssIndex            = "sss.hobbyfarm.io/session-id-index"
	newSSTimeout       = "5m"
	keepaliveSSTimeout = "5m"
	pauseSSTimeout     = "2h"
	resourcePlural     = rbac2.ResourcePluralSession
)

type SessionServer struct {
	authnClient      authn.AuthNClient
	authrClient      authr.AuthRClient
	hfClientSet      hfClientset.Interface
	courseClient     *courseclient.CourseClient
	scenarioClient   *scenarioclient.ScenarioClient
	accessCodeClient *accesscode.AccessCodeClient
	ssIndexer        cache.Indexer
	ctx              context.Context
}

type preparedSession struct {
	ID string `json:"id"`
	hfv1.SessionSpec
}

func NewSessionServer(authnClient authn.AuthNClient, authrClient authr.AuthRClient, accessCodeClient *accesscode.AccessCodeClient, scenarioClient *scenarioclient.ScenarioClient, courseClient *courseclient.CourseClient, hfClientSet hfClientset.Interface, hfInformerFactory hfInformers.SharedInformerFactory, ctx context.Context) (*SessionServer, error) {
	a := SessionServer{}
	a.authnClient = authnClient
	a.authrClient = authrClient
	a.hfClientSet = hfClientSet
	a.courseClient = courseClient
	a.scenarioClient = scenarioClient
	a.accessCodeClient = accessCodeClient
	inf := hfInformerFactory.Hobbyfarm().V1().Sessions().Informer()
	indexers := map[string]cache.IndexFunc{ssIndex: ssIdIndexer}
	inf.AddIndexers(indexers)
	a.ssIndexer = inf.GetIndexer()
	a.ctx = ctx

	return &a, nil
}

func (sss SessionServer) SetupRoutes(r *mux.Router) {
	r.HandleFunc("/session/new", sss.NewSessionFunc).Methods("POST")
	r.HandleFunc("/session/{session_id}", sss.GetSessionFunc).Methods("GET")
	r.HandleFunc("/session/{session_id}/finished", sss.FinishedSessionFunc).Methods("PUT")
	r.HandleFunc("/session/{session_id}/keepalive", sss.KeepAliveSessionFunc).Methods("PUT")
	r.HandleFunc("/session/{session_id}/pause", sss.PauseSessionFunc).Methods("PUT")
	r.HandleFunc("/session/{session_id}/resume", sss.ResumeSessionFunc).Methods("PUT")
	glog.V(2).Infof("set up routes for session server")
}

func (sss SessionServer) NewSessionFunc(w http.ResponseWriter, r *http.Request) {
	user, err := rbac2.AuthenticateRequest(r, sss.authnClient)
	if err != nil {
		util2.ReturnHTTPMessage(w, r, 403, "forbidden", "no access to create sessions")
		return
	}

	courseid := r.PostFormValue("course")
	scenarioid := r.PostFormValue("scenario")

	if courseid == "" && scenarioid == "" {
		util2.ReturnHTTPMessage(w, r, 500, "error", "no course/scenario id passed in")
		return
	}

	accessCode := r.PostFormValue("access_code")

	restrictedBind := false
	restrictedBindVal := ""

	if accessCode == "" {
		util2.ReturnHTTPMessage(w, r, 400, "error", "An accesscode has to be given in order so start a session")
		return
	}

	// we should validate the user can use this access code
	// let's figure out the restricted bind value
	accessCodeObj, err := sss.accessCodeClient.GetAccessCodeWithOTACs(accessCode)
	if err != nil {
		util2.ReturnHTTPMessage(w, r, 500, "error", "could not retrieve access code")
		return
	}
	if accessCodeObj.Spec.RestrictedBind {
		restrictedBind = accessCodeObj.Spec.RestrictedBind
		restrictedBindVal = accessCodeObj.Spec.RestrictedBindValue
	}

	random := util2.RandStringRunes(10)
	var course hfv1.Course
	var scenario hfv1.Scenario

	// get the course and/or scenario objects
	if courseid != "" {
		course, err = sss.courseClient.GetCourseById(courseid)
		if err != nil {
			glog.Errorf("course not found %v", err)
			util2.ReturnHTTPMessage(w, r, 500, "error", "no course found")
			return
		}
	}
	if scenarioid != "" {
		scenario, err = sss.scenarioClient.GetScenarioById(scenarioid)
		if err != nil {
			glog.Errorf("scenario not found %v", err)
			util2.ReturnHTTPMessage(w, r, 500, "error", "no scenario found")
			return
		}
	}

	// now we should check for existing sessions for the user
	sessions, err := sss.hfClientSet.HobbyfarmV1().Sessions(util2.GetReleaseNamespace()).List(sss.ctx, metav1.ListOptions{
		LabelSelector: fmt.Sprintf("%s=%s", hflabels.UserLabel, user.GetId()),
	})

	if err != nil {
		glog.Error(err)
	}
	now := time.Now()

	// should we check the sessions list for the restricted bind value and match if one is passed in? probably...
	for _, v := range sessions.Items {
		expires, err := time.Parse(time.UnixDate, v.Status.ExpirationTime)
		if err != nil {
			continue
		}
		if v.Spec.UserId == user.GetId() &&
			(v.Spec.CourseId == course.Name || v.Spec.ScenarioId == scenario.Name) &&
			!v.Status.Finished &&
			v.Status.Active && expires.After(now) {
			// we should just return this session...

			// if this is a course, return the same scenario id that was given to us
			// i.e., reuse the course id and give them the scenario they asked for
			if v.Spec.CourseId != "" {
				v.Spec.ScenarioId = scenarioid

				retryErr := retry.RetryOnConflict(retry.DefaultRetry, func() error {
					result, getErr := sss.hfClientSet.HobbyfarmV1().Sessions(util2.GetReleaseNamespace()).Get(sss.ctx, v.Name, metav1.GetOptions{})
					if getErr != nil {
						return fmt.Errorf("error retrieving latest version of session %s: %v", v.Name, getErr)
					}

					result.Spec.ScenarioId = scenarioid

					_, updateErr := sss.hfClientSet.HobbyfarmV1().Sessions(util2.GetReleaseNamespace()).Update(sss.ctx, result, metav1.UpdateOptions{})
					glog.V(4).Infof("updated session for new scenario")

					//finish old progress & create new progress for the new scenario
					sss.FinishProgress(result.Name, user.GetId())
					sss.CreateProgress(result.Name, accessCodeObj.Labels[hflabels.ScheduledEventLabel], scenario.Name, course.Name, user.GetId(), len(scenario.Spec.Steps))

					return updateErr
				})

				if retryErr != nil {
					glog.Errorf("error updating session %v", err)
					util2.ReturnHTTPMessage(w, r, 500, "error", "something happened")
					return
				}

			}

			preparedSession := preparedSession{v.Name, v.Spec}
			encodedSS, err := json.Marshal(preparedSession)
			if err != nil {
				glog.Error(err)
			}
			util2.ReturnHTTPContent(w, r, 200, "exists", encodedSS)
			return
		}

	}

	sessionName := util2.GenerateResourceName("ss", random, 10)
	session := hfv1.Session{}

	session.Name = sessionName
	session.Spec.CourseId = course.Name
	session.Spec.ScenarioId = scenario.Name
	session.Spec.UserId = user.GetId()
	session.Spec.KeepCourseVM = course.Spec.KeepVM
	session.Spec.AccessCode = accessCode // accessCode can be an OTAC or a normal AccessCode
	labels := make(map[string]string)
<<<<<<< HEAD
	labels[hflabels.AccessCodeLabel] = accessCodeObj.Name // map accesscode to session
	labels[hflabels.UserLabel] = user.GetId()             // map user to session
=======
	labels[util2.AccessCodeLabel] = accessCodeObj.Name // map accesscode to session, this has to be the SE AccessCode in order for session cleanup to work upon SE deletion
	labels[util2.UserLabel] = user.GetId()             // map user to session
>>>>>>> e49f4b96
	session.Labels = labels
	var vms []map[string]string
	if course.Spec.VirtualMachines != nil {
		vms = course.Spec.VirtualMachines
	} else {
		vms = scenario.Spec.VirtualMachines
	}

	// find bindMode by quering the scheduledEvent
	owners := accessCodeObj.GetOwnerReferences()
	if len(owners) != 1 {
		util2.ReturnHTTPMessage(w, r, 500, "error", "access code has multiple owners.. invalid request")
		return
	}

	schedEvent, err := sss.hfClientSet.HobbyfarmV1().ScheduledEvents(util2.GetReleaseNamespace()).Get(sss.ctx, owners[0].Name, metav1.GetOptions{})
	if err != nil {
		util2.ReturnHTTPMessage(w, r, 500, "error", "unable to find scheduledEvent")
		return
	}

	var bindMode string
	var baseName string
	if schedEvent.Spec.OnDemand {
		bindMode = "dynamic"
		bndp := os.Getenv("HF_BASENAME_DYNAMIC_PREFIX")
		if bndp == "" {
			baseName = "vmc"
		} else {
			baseName = bndp
		}
	} else {
		bindMode = "static"
		bnsp := os.Getenv("HF_BASENAME_SCHEDULED_PREFIX")
		if bnsp == "" {
			baseName = "scheduled"
		} else {
			baseName = bnsp
		}
	}

	session.Spec.VmClaimSet = make([]string, len(vms))
	for index, vmset := range vms {
		virtualMachineClaim := hfv1.VirtualMachineClaim{}
		vmcId := util2.GenerateResourceName(baseName, util2.RandStringRunes(10), 10)
		labels := make(map[string]string)
		labels[hflabels.SessionLabel] = session.Name // map vmc to session
		labels[hflabels.UserLabel] = user.GetId()    // map session to user in a way that is searchable
		labels[hflabels.AccessCodeLabel] = session.Labels[hflabels.AccessCodeLabel]
		labels[hflabels.ScheduledEventLabel] = schedEvent.Name
		virtualMachineClaim.Labels = labels
		virtualMachineClaim.Spec.BaseName = vmcId
		virtualMachineClaim.Name = vmcId
		virtualMachineClaim.Spec.VirtualMachines = make(map[string]hfv1.VirtualMachineClaimVM)
		for vmName, vmTemplateName := range vmset {
			virtualMachineClaim.Spec.VirtualMachines[vmName] = hfv1.VirtualMachineClaimVM{Template: vmTemplateName, VirtualMachineId: ""}
			// also label this vmc so we can query against it later
			labels[fmt.Sprintf("virtualmachinetemplate.hobbyfarm.io/%s", vmTemplateName)] = "true"
		}
		virtualMachineClaim.Spec.UserId = user.GetId()

		virtualMachineClaim.Spec.DynamicCapable = true

		if restrictedBind {
			virtualMachineClaim.Spec.RestrictedBind = restrictedBind
			virtualMachineClaim.Spec.RestrictedBindValue = restrictedBindVal
		} else {
			virtualMachineClaim.Spec.RestrictedBind = false
		}

		createdVmClaim, err := sss.hfClientSet.HobbyfarmV1().VirtualMachineClaims(util2.GetReleaseNamespace()).Create(sss.ctx, &virtualMachineClaim, metav1.CreateOptions{})
		if err != nil {
			glog.Errorf("error creating vm claim %v", err)
			util2.ReturnHTTPMessage(w, r, 500, "error", "something happened")
			return
		}

		createdVmClaim.Status.Bound = false
		createdVmClaim.Status.Ready = false
		createdVmClaim.Status.BindMode = bindMode

		_, err = sss.hfClientSet.HobbyfarmV1().VirtualMachineClaims(util2.GetReleaseNamespace()).UpdateStatus(sss.ctx, createdVmClaim, metav1.UpdateOptions{})
		if err != nil {
			glog.Errorf("error updating vm claim status %v", err)
			util2.ReturnHTTPMessage(w, r, 500, "error", "something happened")
			return
		}

		session.Spec.VmClaimSet[index] = createdVmClaim.Name
	}

	var ssTimeout string

	if course.Spec.KeepAliveDuration != "" {
		ssTimeout = course.Spec.KeepAliveDuration
	} else if scenario.Spec.KeepAliveDuration != "" {
		ssTimeout = scenario.Spec.KeepAliveDuration
	} else {
		ssTimeout = newSSTimeout
	}

	createdSession, err := sss.hfClientSet.HobbyfarmV1().Sessions(util2.GetReleaseNamespace()).Create(sss.ctx, &session, metav1.CreateOptions{})

	if err != nil {
		glog.Errorf("error creating session %v", err)
		util2.ReturnHTTPMessage(w, r, 500, "error", "something happened")
		return
	}

	createdSession.Status.StartTime = now.Format(time.UnixDate)
	duration, _ := time.ParseDuration(ssTimeout)

	createdSession.Status.ExpirationTime = now.Add(duration).Format(time.UnixDate)
	createdSession.Status.Active = true
	createdSession.Status.Finished = false

	_, err = sss.hfClientSet.HobbyfarmV1().Sessions(util2.GetReleaseNamespace()).UpdateStatus(sss.ctx, createdSession, metav1.UpdateOptions{})

	if err != nil {
		glog.Errorf("error creating session %v", err)
		util2.ReturnHTTPMessage(w, r, 500, "error", "something happened")
		return
	}

	glog.V(2).Infof("created session ID %s", createdSession.Name)

	sss.CreateProgress(createdSession.Name, accessCodeObj.Labels[hflabels.ScheduledEventLabel], scenario.Name, course.Name, user.GetId(), len(scenario.Spec.Steps))

	preparedSession := preparedSession{createdSession.Name, createdSession.Spec}
	encodedSS, err := json.Marshal(preparedSession)
	if err != nil {
		glog.Error(err)
	}
	util2.ReturnHTTPContent(w, r, 201, "created", encodedSS)
}

func (sss SessionServer) CreateProgress(sessionId string, scheduledEventId string, scenarioId string, courseId string, userId string, totalSteps int) {
	random := util2.RandStringRunes(16)
	now := time.Now()

	progressName := util2.GenerateResourceName("progress", random, 16)
	progress := hfv1.Progress{}

	progress.Name = progressName
	progress.Spec.Course = courseId
	progress.Spec.Scenario = scenarioId
	progress.Spec.UserId = userId
	progress.Spec.Started = now.Format(time.UnixDate)
	progress.Spec.LastUpdate = now.Format(time.UnixDate)
	progress.Spec.Finished = "false"
	progress.Spec.TotalStep = totalSteps
	progress.Spec.MaxStep = 0
	progress.Spec.CurrentStep = 0

	steps := []hfv1.ProgressStep{}
	step := hfv1.ProgressStep{Step: 0, Timestamp: now.Format(time.UnixDate)}
	steps = append(steps, step)
	progress.Spec.Steps = steps

	labels := make(map[string]string)
	labels[hflabels.SessionLabel] = sessionId               // map to session
	labels[hflabels.ScheduledEventLabel] = scheduledEventId // map to scheduledevent
	labels[hflabels.UserLabel] = userId                     // map to scheduledevent
	labels["finished"] = "false"                            // default is in progress, finished = false
	progress.Labels = labels

	createdProgress, err := sss.hfClientSet.HobbyfarmV1().Progresses(util2.GetReleaseNamespace()).Create(sss.ctx, &progress, metav1.CreateOptions{})

	if err != nil {
		glog.Errorf("error creating progress %v", err)
		return
	}

	glog.V(2).Infof("created progress with ID %s", createdProgress.Name)
}

func (sss SessionServer) FinishProgress(sessionId string, userId string) {
	now := time.Now()

	progress, err := sss.hfClientSet.HobbyfarmV1().Progresses(util2.GetReleaseNamespace()).List(sss.ctx, metav1.ListOptions{
		LabelSelector: fmt.Sprintf("%s=%s,%s=%s,finished=false", hflabels.SessionLabel, sessionId, hflabels.UserLabel, userId)})

	if err != nil {
		glog.Errorf("error while retrieving progress %v", err)
		return
	}

	for _, p := range progress.Items {
		retryErr := retry.RetryOnConflict(retry.DefaultRetry, func() error {
			p.Labels["finished"] = "true"
			p.Spec.LastUpdate = now.Format(time.UnixDate)
			p.Spec.Finished = "true"

			_, updateErr := sss.hfClientSet.HobbyfarmV1().Progresses(util2.GetReleaseNamespace()).Update(sss.ctx, &p, metav1.UpdateOptions{})
			glog.V(4).Infof("updated progress with ID %s", p.Name)

			return updateErr
		})
		if retryErr != nil {
			glog.Errorf("error finishing progress %v", err)
			return
		}
	}
}

func (sss SessionServer) FinishedSessionFunc(w http.ResponseWriter, r *http.Request) {
	user, err := rbac2.AuthenticateRequest(r, sss.authnClient)
	if err != nil {
		util2.ReturnHTTPMessage(w, r, 403, "forbidden", "no access to finish sessions")
		return
	}

	vars := mux.Vars(r)

	sessionId := vars["session_id"]
	if len(sessionId) == 0 {
		util2.ReturnHTTPMessage(w, r, 500, "error", "no session id passed in")
		return
	}

	ss, err := sss.GetSessionById(sessionId)
	if ss.Spec.UserId != user.Id {
		// check if the user has access to write sessions
		impersonatedUserId := user.GetId()
		authrResponse, err := rbac2.AuthorizeSimple(r, sss.authrClient, impersonatedUserId, rbac2.HobbyfarmPermission(resourcePlural, rbac2.VerbUpdate))
		if err != nil || !authrResponse.Success {
			util2.ReturnHTTPMessage(w, r, 403, "forbidden", "access denied to update session")
			return
		}
	}

	now := time.Now().Format(time.UnixDate)

	retryErr := retry.RetryOnConflict(retry.DefaultRetry, func() error {
		result, getErr := sss.hfClientSet.HobbyfarmV1().Sessions(util2.GetReleaseNamespace()).Get(sss.ctx, sessionId, metav1.GetOptions{})
		if getErr != nil {
			return fmt.Errorf("error retrieving latest version of session %s: %v", sessionId, getErr)
		}

		// Change the expiration time to now, the sessionController will clean up the session
		result.Status.ExpirationTime = now
		result.Status.Active = false

		_, updateErr := sss.hfClientSet.HobbyfarmV1().Sessions(util2.GetReleaseNamespace()).UpdateStatus(sss.ctx, result, metav1.UpdateOptions{})
		glog.V(4).Infof("updated result for environment")

		return updateErr
	})

	if retryErr != nil {
		glog.Errorf("error deleting session %v", err)
		util2.ReturnHTTPMessage(w, r, 500, "error", "something happened")
		return
	}

	util2.ReturnHTTPMessage(w, r, 200, "updated", "updated session")
}

func (sss SessionServer) KeepAliveSessionFunc(w http.ResponseWriter, r *http.Request) {
	user, err := rbac2.AuthenticateRequest(r, sss.authnClient)
	if err != nil {
		util2.ReturnHTTPMessage(w, r, 403, "forbidden", "no access to sessions")
		return
	}

	vars := mux.Vars(r)

	sessionId := vars["session_id"]
	if len(sessionId) == 0 {
		util2.ReturnHTTPMessage(w, r, 500, "error", "no session id passed in")
		return
	}

	ss, err := sss.GetSessionById(sessionId)
	if ss.Spec.UserId != user.Id {
		util2.ReturnHTTPMessage(w, r, 403, "forbidden", "no session found that matches this user")
		return
	}

	if ss.Status.Finished {
		util2.ReturnHTTPMessage(w, r, 404, "notfound", "session was finished")
		return
	}

	if ss.Status.Paused {
		glog.V(4).Infof("session %s was paused, returning paused", ss.Name)

		now := time.Now()
		pauseExpiration, err := time.Parse(time.UnixDate, ss.Status.PausedTime)

		if err != nil {
			glog.Error(err)
			util2.ReturnHTTPMessage(w, r, 304, "paused", "session is paused")
			return
		}

		timeUntilExpiration := pauseExpiration.Sub(now)

		util2.ReturnHTTPMessage(w, r, 202, "paused", timeUntilExpiration.String())
		return
	}

	if ss.Spec.AccessCode != "" {
		// If we receive an AccessCodeObj from the accessCode Client the AC from this session is still valid, if we find no AccessCode it was deleted or time ran out.
		// We will gracefully end this session by just not increasing the Session ExpirationTime anymore. This will end the session at maximum <KeepAliveDuration> after the AC expired
		_, err := sss.accessCodeClient.GetAccessCodeWithOTACs(ss.Spec.AccessCode)
		if err != nil {
			util2.ReturnHTTPMessage(w, r, 400, "error", "Session is overdue, can not increase duration")
			return
		}
	}

	var scenario hfv1.Scenario
	var course hfv1.Course

	if ss.Spec.ScenarioId != "" {
		scenario, err = sss.scenarioClient.GetScenarioById(ss.Spec.ScenarioId)
		if err != nil {
			glog.Errorf("error retrieving scenario %v", err)
			util2.ReturnHTTPMessage(w, r, 500, "error", "error getting scenario")
			return
		}
	}
	if ss.Spec.CourseId != "" {
		course, err = sss.courseClient.GetCourseById(ss.Spec.CourseId)
		if err != nil {
			glog.Errorf("error retrieving course %v", err)
			util2.ReturnHTTPMessage(w, r, 500, "error", "error getting course")
			return
		}
	}

	var ssTimeout string

	if course.Spec.KeepAliveDuration != "" {
		ssTimeout = course.Spec.KeepAliveDuration
	} else if scenario.Spec.KeepAliveDuration != "" {
		ssTimeout = scenario.Spec.KeepAliveDuration
	} else {
		ssTimeout = newSSTimeout
	}

	now := time.Now()
	duration, _ := time.ParseDuration(ssTimeout)

	expiration := now.Add(duration).Format(time.UnixDate)

	retryErr := retry.RetryOnConflict(retry.DefaultRetry, func() error {
		result, getErr := sss.hfClientSet.HobbyfarmV1().Sessions(util2.GetReleaseNamespace()).Get(sss.ctx, sessionId, metav1.GetOptions{})
		if getErr != nil {
			return fmt.Errorf("error retrieving latest version of session %s: %v", sessionId, getErr)
		}

		result.Status.ExpirationTime = expiration

		_, updateErr := sss.hfClientSet.HobbyfarmV1().Sessions(util2.GetReleaseNamespace()).UpdateStatus(sss.ctx, result, metav1.UpdateOptions{})
		glog.V(4).Infof("updated expiration time for session")

		return updateErr
	})

	if retryErr != nil {
		glog.Errorf("error creating session %v", err)
		util2.ReturnHTTPMessage(w, r, 500, "error", "something happened")
		return
	}

	util2.ReturnHTTPMessage(w, r, 202, "keepalived", "keepalive successful")
}

func (sss SessionServer) PauseSessionFunc(w http.ResponseWriter, r *http.Request) {
	user, err := rbac2.AuthenticateRequest(r, sss.authnClient)
	if err != nil {
		util2.ReturnHTTPMessage(w, r, 403, "forbidden", "no access to pause sessions")
		return
	}

	vars := mux.Vars(r)

	sessionId := vars["session_id"]
	if len(sessionId) == 0 {
		util2.ReturnHTTPMessage(w, r, 500, "error", "no session id passed in")
		return
	}

	ss, err := sss.GetSessionById(sessionId)
	if ss.Spec.UserId != user.Id {
		util2.ReturnHTTPMessage(w, r, 403, "forbidden", "no session found that matches this user")
		return
	}

	var course hfv1.Course
	var scenario hfv1.Scenario

	if ss.Spec.CourseId != "" {
		course, err = sss.courseClient.GetCourseById(ss.Spec.CourseId)
		if err != nil {
			glog.Errorf("error retrieving course %v", err)
			util2.ReturnHTTPMessage(w, r, 500, "error", "error getting course")
			return
		}
	}
	if ss.Spec.ScenarioId != "" {
		scenario, err = sss.scenarioClient.GetScenarioById(ss.Spec.ScenarioId)
		if err != nil {
			glog.Errorf("error retrieving scenario %v", err)
			util2.ReturnHTTPMessage(w, r, 500, "error", "error getting scenario")
			return
		}
	}

	if !course.Spec.Pauseable && !scenario.Spec.Pauseable {
		glog.Errorf("session is not pauseable %s", course.Name)
		util2.ReturnHTTPMessage(w, r, 500, "error", "not pauseable")
		return
	}

	var ssTimeout string

	if course.Spec.PauseDuration != "" {
		ssTimeout = course.Spec.PauseDuration
	} else if scenario.Spec.PauseDuration != "" {
		ssTimeout = scenario.Spec.PauseDuration
	} else {
		ssTimeout = pauseSSTimeout
	}

	now := time.Now()
	duration, _ := time.ParseDuration(ssTimeout)

	pauseExpiration := now.Add(duration).Format(time.UnixDate)

	retryErr := retry.RetryOnConflict(retry.DefaultRetry, func() error {
		result, getErr := sss.hfClientSet.HobbyfarmV1().Sessions(util2.GetReleaseNamespace()).Get(sss.ctx, sessionId, metav1.GetOptions{})
		if getErr != nil {
			return fmt.Errorf("error retrieving latest version of session %s: %v", sessionId, getErr)
		}

		result.Status.PausedTime = pauseExpiration
		result.Status.Paused = true

		_, updateErr := sss.hfClientSet.HobbyfarmV1().Sessions(util2.GetReleaseNamespace()).UpdateStatus(sss.ctx, result, metav1.UpdateOptions{})
		glog.V(4).Infof("updated result for course session")

		return updateErr
	})

	if retryErr != nil {
		glog.Errorf("error creating session %v", err)
		util2.ReturnHTTPMessage(w, r, 500, "error", "something happened")
		return
	}

	util2.ReturnHTTPMessage(w, r, 204, "updated", "updated session")
}

func (sss SessionServer) ResumeSessionFunc(w http.ResponseWriter, r *http.Request) {
	user, err := rbac2.AuthenticateRequest(r, sss.authnClient)
	if err != nil {
		util2.ReturnHTTPMessage(w, r, 403, "forbidden", "no access to resume sessions")
		return
	}

	vars := mux.Vars(r)

	sessionId := vars["session_id"]
	if len(sessionId) == 0 {
		util2.ReturnHTTPMessage(w, r, 500, "error", "no session id passed in")
		return
	}

	ss, err := sss.GetSessionById(sessionId)
	if ss.Spec.UserId != user.Id {
		util2.ReturnHTTPMessage(w, r, 403, "forbidden", "no session found that matches this user")
		return
	}

	var course hfv1.Course
	var scenario hfv1.Scenario

	if ss.Spec.CourseId != "" {
		course, err = sss.courseClient.GetCourseById(ss.Spec.CourseId)
		if err != nil {
			glog.Errorf("error retrieving course %v", err)
			util2.ReturnHTTPMessage(w, r, 500, "error", "error getting course")
			return
		}
	}
	if ss.Spec.ScenarioId != "" {
		scenario, err = sss.scenarioClient.GetScenarioById(ss.Spec.ScenarioId)
		if err != nil {
			glog.Errorf("error retrieving scenario %v", err)
			util2.ReturnHTTPMessage(w, r, 500, "error", "error getting scenario")
			return
		}
	}

	var ssTimeout string

	if course.Spec.KeepAliveDuration != "" {
		ssTimeout = course.Spec.KeepAliveDuration
	} else if scenario.Spec.KeepAliveDuration != "" {
		ssTimeout = scenario.Spec.KeepAliveDuration
	} else {
		ssTimeout = keepaliveSSTimeout
	}

	now := time.Now()
	duration, _ := time.ParseDuration(ssTimeout)

	newExpiration := now.Add(duration).Format(time.UnixDate)

	retryErr := retry.RetryOnConflict(retry.DefaultRetry, func() error {
		result, getErr := sss.hfClientSet.HobbyfarmV1().Sessions(util2.GetReleaseNamespace()).Get(sss.ctx, sessionId, metav1.GetOptions{})
		if getErr != nil {
			return fmt.Errorf("error retrieving latest version of session %s: %v", sessionId, getErr)
		}

		result.Status.PausedTime = ""
		result.Status.ExpirationTime = newExpiration
		result.Status.Paused = false

		_, updateErr := sss.hfClientSet.HobbyfarmV1().Sessions(util2.GetReleaseNamespace()).UpdateStatus(sss.ctx, result, metav1.UpdateOptions{})
		glog.V(4).Infof("updated result for session")

		return updateErr
	})

	if retryErr != nil {
		glog.Errorf("error creating session %v", err)
		util2.ReturnHTTPMessage(w, r, 500, "error", "something happened")
		return
	}

	util2.ReturnHTTPMessage(w, r, 204, "updated", "resumed session")
}

func (sss SessionServer) GetSessionFunc(w http.ResponseWriter, r *http.Request) {
	user, err := rbac2.AuthenticateRequest(r, sss.authnClient)
	if err != nil {
		util2.ReturnHTTPMessage(w, r, 403, "forbidden", "no access to get sessions")
		return
	}

	vars := mux.Vars(r)

	sessionId := vars["session_id"]
	if len(sessionId) == 0 {
		util2.ReturnHTTPMessage(w, r, 500, "error", "no session id passed in")
		return
	}

	ss, err := sss.GetSessionById(sessionId)

	if err != nil {
		glog.Errorf("did not find a coressponding session with the given ID")
		util2.ReturnHTTPMessage(w, r, http.StatusNotFound, "error", "no session found")
		return
	}

	if ss.Spec.UserId != user.Id {
		impersonatedUserId := user.GetId()
		authrResponse, err := rbac2.AuthorizeSimple(r, sss.authrClient, impersonatedUserId, rbac2.HobbyfarmPermission(resourcePlural, rbac2.VerbGet))
		if err != nil || !authrResponse.Success {
			util2.ReturnHTTPMessage(w, r, 403, "forbidden", "no session found that matches for this user")
			return
		}
	}

	preparedSession := preparedSession{ss.Name, ss.Spec}
	encodedSS, err := json.Marshal(preparedSession)
	if err != nil {
		glog.Error(err)
	}
	util2.ReturnHTTPContent(w, r, 200, "success", encodedSS)

	glog.V(2).Infof("retrieved session %s", ss.Name)
}

func ssIdIndexer(obj interface{}) ([]string, error) {
	ss, ok := obj.(*hfv1.Session)
	if !ok {
		return []string{}, nil
	}
	return []string{ss.Name}, nil
}

func (sss SessionServer) GetSessionById(id string) (hfv1.Session, error) {
	if len(id) == 0 {
		return hfv1.Session{}, fmt.Errorf("id passed in was empty")
	}

	obj, err := sss.ssIndexer.ByIndex(ssIndex, id)
	if err != nil {
		return hfv1.Session{}, fmt.Errorf("error while retrieving session by id: %s with error: %v", id, err)
	}

	if len(obj) < 1 {
		return hfv1.Session{}, fmt.Errorf("session server not found by id: %s", id)
	}

	Session, ok := obj[0].(*hfv1.Session)

	if !ok {
		return hfv1.Session{}, fmt.Errorf("error while converting session found by id to object: %s", id)
	}

	return *Session, nil
}<|MERGE_RESOLUTION|>--- conflicted
+++ resolved
@@ -212,13 +212,8 @@
 	session.Spec.KeepCourseVM = course.Spec.KeepVM
 	session.Spec.AccessCode = accessCode // accessCode can be an OTAC or a normal AccessCode
 	labels := make(map[string]string)
-<<<<<<< HEAD
-	labels[hflabels.AccessCodeLabel] = accessCodeObj.Name // map accesscode to session
+	labels[hflabels.AccessCodeLabel] = accessCodeObj.Name // map accesscode to session, this has to be the SE AccessCode in order for session cleanup to work upon SE deletion
 	labels[hflabels.UserLabel] = user.GetId()             // map user to session
-=======
-	labels[util2.AccessCodeLabel] = accessCodeObj.Name // map accesscode to session, this has to be the SE AccessCode in order for session cleanup to work upon SE deletion
-	labels[util2.UserLabel] = user.GetId()             // map user to session
->>>>>>> e49f4b96
 	session.Labels = labels
 	var vms []map[string]string
 	if course.Spec.VirtualMachines != nil {
