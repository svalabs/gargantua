package settingservice

import (
	"context"
	"sync"

	"github.com/golang/glog"
	"github.com/hobbyfarm/gargantua/v3/pkg/labels"
	settingUtil "github.com/hobbyfarm/gargantua/v3/pkg/setting"
	"github.com/hobbyfarm/gargantua/v3/pkg/util"
	settingProto "github.com/hobbyfarm/gargantua/v3/protos/setting"
	"google.golang.org/grpc/codes"
	"google.golang.org/grpc/status"
)

func Preinstall(ctx context.Context, internalSettingServer *GrpcSettingServer) {
	var wg sync.WaitGroup

	wg.Add(1)

	go func() {
		err := installResources(ctx, internalSettingServer, &wg)
		if err != nil {
			glog.Errorf("error installing resources: %s", err.Error())
		}
	}()

	wg.Wait()
}

func installResources(ctx context.Context, internalSettingServer *GrpcSettingServer, wg *sync.WaitGroup) error {
	defer wg.Done()

	for _, scope := range scopes() {
		_, err := internalSettingServer.GetScope(ctx, &settingProto.Id{Name: scope.GetName()})
		if s, ok := status.FromError(err); ok && s.Code() == codes.NotFound {
			if _, err := internalSettingServer.CreateScope(ctx, scope); err != nil {
				return err
			}
			continue
		}
		if err != nil {
			return err
		}
	}

	for _, setting := range predefinedSettings() {
		_, err := internalSettingServer.GetSetting(ctx, &settingProto.Id{Name: setting.GetName()})
		if s, ok := status.FromError(err); ok && s.Code() == codes.NotFound {
			if _, err := internalSettingServer.CreateSetting(ctx, setting); err != nil {
				return err
			}
			continue
		}
		if err != nil {
			return err
		}
	}
	return nil
}

func scopes() []*settingProto.CreateScopeRequest {
	return []*settingProto.CreateScopeRequest{
		{
			Name:        "public",
			Namespace:   util.GetReleaseNamespace(),
			DisplayName: "Public",
		},
		{
			Name:        "admin-ui",
			Namespace:   util.GetReleaseNamespace(),
			DisplayName: "Admin UI",
		},
		{
			Name:        "user-ui",
			Namespace:   util.GetReleaseNamespace(),
			DisplayName: "User UI",
		},
		{
			Name:        "gargantua",
			Namespace:   util.GetReleaseNamespace(),
			DisplayName: "Gargantua",
		},
	}
}

func predefinedSettings() []*settingProto.CreateSettingRequest {
	return []*settingProto.CreateSettingRequest{
		{
			Name:      string(settingUtil.SettingAdminUIMOTD),
			Namespace: util.GetReleaseNamespace(),
			Labels: map[string]string{
				labels.SettingScope: "admin-ui",
			},
			Value: "",
			Property: &settingProto.Property{
				DataType:    settingProto.DataType_DATA_TYPE_STRING,
				ValueType:   settingProto.ValueType_VALUE_TYPE_SCALAR,
				DisplayName: "Admin UI MOTD",
			},
		},
		{
			Name:      string(settingUtil.SettingUIMOTD),
			Namespace: util.GetReleaseNamespace(),
			Labels: map[string]string{
				labels.SettingScope: "public",
			},
			Value: "",
			Property: &settingProto.Property{
				DataType:    settingProto.DataType_DATA_TYPE_STRING,
				ValueType:   settingProto.ValueType_VALUE_TYPE_SCALAR,
				DisplayName: "User UI MOTD",
			},
		},
		{
			Name:      string(settingUtil.SettingRegistrationDisabled),
			Namespace: util.GetReleaseNamespace(),
			Labels: map[string]string{
				labels.SettingScope: "public",
			},
			Value: "false",
			Property: &settingProto.Property{
				DataType:    settingProto.DataType_DATA_TYPE_BOOLEAN,
				ValueType:   settingProto.ValueType_VALUE_TYPE_SCALAR,
				DisplayName: "Registration Disabled",
			},
		},
		{

			Name:      string(settingUtil.ScheduledEventRetentionTime),
			Namespace: util.GetReleaseNamespace(),
			Labels: map[string]string{
				labels.SettingScope: "gargantua",
			},
			Value: "24",
			Property: &settingProto.Property{
				DataType:    settingProto.DataType_DATA_TYPE_INTEGER,
				ValueType:   settingProto.ValueType_VALUE_TYPE_SCALAR,
				DisplayName: "ScheduledEvent retention time (h)",
			},
		},
		{
			Name:      string(settingUtil.SettingRegistrationPrivacyPolicyRequired),
			Namespace: util.GetReleaseNamespace(),
			Labels: map[string]string{
				labels.SettingScope:  "public",
				labels.SettingGroup:  "privacy-policy",
				labels.SettingWeight: "3",
			},
			Value: "false",
			Property: &settingProto.Property{
				DataType:    settingProto.DataType_DATA_TYPE_BOOLEAN,
				ValueType:   settingProto.ValueType_VALUE_TYPE_SCALAR,
				DisplayName: "Require Privacy Policy acception",
			},
		},
		{
			Name:      string(settingUtil.SettingRegistrationPrivacyPolicyLink),
			Namespace: util.GetReleaseNamespace(),
			Labels: map[string]string{
				labels.SettingScope:  "public",
				labels.SettingGroup:  "privacy-policy",
				labels.SettingWeight: "2",
			},
			Value: "",
			Property: &settingProto.Property{
				DataType:    settingProto.DataType_DATA_TYPE_STRING,
				ValueType:   settingProto.ValueType_VALUE_TYPE_SCALAR,
				DisplayName: "URL to Privacy Policy Agreement",
			},
		},
		{
			Name:      string(settingUtil.SettingRegistrationPrivacyPolicyLinkName),
			Namespace: util.GetReleaseNamespace(),
			Labels: map[string]string{
				labels.SettingScope:  "public",
				labels.SettingGroup:  "privacy-policy",
				labels.SettingWeight: "1",
			},
			Value: "",
			Property: &settingProto.Property{
				DataType:    settingProto.DataType_DATA_TYPE_STRING,
				ValueType:   settingProto.ValueType_VALUE_TYPE_SCALAR,
				DisplayName: "Privacy Policy URL Display Name",
			},
		},
		{
			Name:      string(settingUtil.ImprintLink),
			Namespace: util.GetReleaseNamespace(),
			Labels: map[string]string{
				labels.SettingScope:  "public",
				labels.SettingGroup:  "imprint",
				labels.SettingWeight: "1",
			},
			Value: "",
			Property: &settingProto.Property{
				DataType:    settingProto.DataType_DATA_TYPE_STRING,
				ValueType:   settingProto.ValueType_VALUE_TYPE_SCALAR,
				DisplayName: "URL to Imprint",
			},
		},
		{
			Name:      string(settingUtil.ImprintLinkName),
			Namespace: util.GetReleaseNamespace(),
			Labels: map[string]string{
				labels.SettingScope:  "public",
				labels.SettingGroup:  "imprint",
				labels.SettingWeight: "2",
			},
			Value: "",
			Property: &settingProto.Property{
				DataType:    settingProto.DataType_DATA_TYPE_STRING,
				ValueType:   settingProto.ValueType_VALUE_TYPE_SCALAR,
				DisplayName: "Imprint URL Display Name",
			},
		},
		{
<<<<<<< HEAD
			Name:      string(settingUtil.AboutModalButtons),
			Namespace: util.GetReleaseNamespace(),
			Labels: map[string]string{
				labels.SettingScope: "user-ui",
				labels.SettingGroup: "about-modal",
			},
			Value: "{\"HobbyFarm Project\":\"https://github.com/hobbyfarm\"}",
			Property: &settingProto.Property{
				DataType:    settingProto.DataType_DATA_TYPE_STRING,
				ValueType:   settingProto.ValueType_VALUE_TYPE_MAP,
				DisplayName: "About Modal Buttons (Title -> URL)",
=======
			Name:      string(settingUtil.StrictAccessCodeValidation),
			Namespace: util.GetReleaseNamespace(),
			Labels: map[string]string{
				labels.SettingScope: "gargantua",
			},
			Value: "false",
			Property: &settingProto.Property{
				DataType:    settingProto.DataType_DATA_TYPE_BOOLEAN,
				ValueType:   settingProto.ValueType_VALUE_TYPE_SCALAR,
				DisplayName: "Strict AccessCode Validation",
>>>>>>> 1c2c7471
			},
		},
	}
}<|MERGE_RESOLUTION|>--- conflicted
+++ resolved
@@ -215,7 +215,6 @@
 			},
 		},
 		{
-<<<<<<< HEAD
 			Name:      string(settingUtil.AboutModalButtons),
 			Namespace: util.GetReleaseNamespace(),
 			Labels: map[string]string{
@@ -227,7 +226,9 @@
 				DataType:    settingProto.DataType_DATA_TYPE_STRING,
 				ValueType:   settingProto.ValueType_VALUE_TYPE_MAP,
 				DisplayName: "About Modal Buttons (Title -> URL)",
-=======
+			},
+		},
+		{
 			Name:      string(settingUtil.StrictAccessCodeValidation),
 			Namespace: util.GetReleaseNamespace(),
 			Labels: map[string]string{
@@ -238,7 +239,6 @@
 				DataType:    settingProto.DataType_DATA_TYPE_BOOLEAN,
 				ValueType:   settingProto.ValueType_VALUE_TYPE_SCALAR,
 				DisplayName: "Strict AccessCode Validation",
->>>>>>> 1c2c7471
 			},
 		},
 	}
